//! Use the SERCOM peripheral for UART communications
//!
//! Configuring an UART peripheral occurs in three steps. First, you must create
//! a set of [`Pads`] for use by the peripheral. Next, you assemble pieces into
//! a [`Config`] struct. After configuring the peripheral, you then [`enable`]
//! it, yielding a functional [`Uart`] struct.
//! Transactions are performed using the [`serial`](embedded_hal::serial) traits
//! from embedded HAL.
//!
//! # [`Pads`]
//!
//! A [`Sercom`] can use up to four [`Pin`]s as peripheral [`Pad`]s, but only
//! certain [`Pin`] combinations are acceptable. In particular, all [`Pin`]s
//! must be mapped to the same `Sercom` (see the datasheet). This HAL makes it
//! impossible to use invalid [`Pin`]/[`Pad`] combinations, and the [`Pads`]
//! struct is responsible for enforcing these constraints.
//!
//!
//! A `Pads` type takes five or six type parameters, depending on the chip.The
//! first type always specifies the `Sercom`. On SAMx5x chips, the second type
//! specifies the `IoSet`. The remaining four, `DI`, `DO`, `CK` and `SS`,
//! represent the Data In, Data Out, Sclk and SS pads respectively. Each of the
//! remaining type parameters is an [`OptionalPad`] and defaults to [`NoneT`]. A
//! [`Pad`] is just a [`Pin`] configured in the correct [`PinMode`] that
//! implements [`IsPad`]. The [`bsp_pins!`](crate::bsp_pins) macro can be
//! used to define convenient type aliases for [`Pad`] types.
//!
//! ```
//! use atsamd_hal::gpio::{PA08, PA09, AlternateC};
//! use atsamd_hal::sercom::{Sercom0, uart};
//! use atsamd_hal::typelevel::NoneT;
//!
//! type Rx = Pin<PA08, AlternateC>;
//! type Tx = Pin<PA09, AlternateC>;
//! type Pads = uart::Pads<Sercom0, Rx, Tx>;
//! ```
//!
//! Alternatively, you can use the [`PadsFromIds`] alias to define a set of
//! `Pads` in terms of [`PinId`]s instead of `Pin`s. This is useful when you
//! don't have [`Pin`] aliases pre-defined.
//!
//! ```
//! use atsamd_hal::gpio::{PA08, PA09};
//! use atsamd_hal::sercom::{Sercom0, uart};
//!
//! type Pads = uart::PadsFromIds<Sercom0, PA08, PA09>;
//! ```
//!
//! Instances of [`Pads`] are created using the builder pattern. Start by
//! creating an empty set of [`Pads`] using [`Default`]. Then pass each
//! respective [`Pin`] using the corresponding methods.
//!
//! On SAMD21 and SAMx5x chips, the builder methods automatically convert each
//! pin to the correct [`PinMode`]. But for SAMD11 chips, users must manually
//! convert each pin before calling the builder methods. This is a consequence
//! of inherent ambiguities in the SAMD11 SERCOM pad definitions. Specifically,
//! the same [`PinId`] can correspond to two different [`PadNum`]s for the
//! *same* `Sercom`.
//!
//! ```
//! use atsamd_hal::pac::Peripherals;
//! use atsamd_hal::gpio::Pins;
//! use atsamd_hal::sercom::{Sercom0, uart};
//!
//! let mut peripherals = Peripherals::take().unwrap();
//! let pins = Pins::new(peripherals.PORT);
//! let pads = uart::Pads::<Sercom0>::default()
//!     .rx(pins.pa09)
//!     .tx(pins.pa08);
//! ```
//!
//! To be accepted as [`ValidPads`], a set of [`Pads`] must do two things:
//! - Specify a type for at least one of `RX` or `TX`
//! - Satisfy the `RxpoTxpo` trait (SAMD11/SAMD21), or the `Rxpo` and `Txpo`
//!   traits (SAMx5x)
//!
//! # [`Config`]
//!
//! Next, create a [`Config`] struct, which represents the UART peripheral in
//! its disabled state. A [`Config`] is specified with two type parameters: the
//! [`Pads`] type; and a [`CharSize`], which defaults to [`EightBit`].
//!
//! ```
//! use atsamd_hal::gpio::{PA08, PA09};
//! use atsamd_hal::sercom::{Sercom0, uart};
//! use atsamd_hal::sercom::uart::{NineBit};
//! use atsamd_hal::typelevel::NoneT;
//!
//! type Pads = uart::PadsFromIds<Sercom0, PA08, PA09>;
//! type Config = uart::Config<Pads, NineBit>;
//! ```
//!
//! Upon creation, the [`Config`] takes ownership of both the [`Pads`] struct
//! and the PAC [`Sercom`] struct. It takes a reference to the PM, so that it
//! can enable the APB clock, and it takes a frequency to indicate the GCLK
//! configuration. Users are responsible for correctly configuring the GCLK.
//!
//! ```
//! use atsamd_hal::time::U32Ext;
//!
//! let pm = peripherals.PM;
//! let sercom = peripherals.SERCOM0;
//! // Configure GCLK for 10 MHz
//! let freq = 10.mhz();
//! let config = uart::Config::new(&pm, sercom, pads, freq);
//! ```
//!
//! The [`Config`] struct can configure the peripheral in one of two ways:
//!
//! * A set of methods is provided to use in a builder pattern: for example
//!   [`baud`](Config::baud), [`stop_bits`](Config::stop_bits), etc. These
//!   methods take `self` and return `Self`.
//! * A set of methods is provided to use as setters: for example
//!   [`set_baud`](Config::set_baud), [`set_stop_bits`](Config::set_stop_bits),
//!   etc. These methods take `&mut self` and return nothing.
//!
//! In any case, the peripheral setup ends with a call to [`enable`], which
//! consumes the [`Config`] and returns an enabled [`Uart`] peripheral.
//!
//! ```
//! use atsamd_hal::sercom::uart::{StopBits, NineBit, BitOrder, BaudMode, Oversampling};
//!
//! let uart = uart::Config::new(&mclk, sercom, pads, freq)
//!     .baud(1.mhz(), BaudMode::Arithmetic(Oversampling::Bits16))
//!     .char_size::<NineBit>()
//!     .bit_order(BitOrder::LsbFirst)
//!     .stop_bits(StopBits::TwoBits)
//!     .enable();
//! ```
//!
//! Alternatively,
//!
//! ```
//! use atsamd_hal::sercom::uart::{StopBits, NineBit, BitOrder, BaudMode, Oversampling};
//!
//! let uart = uart::Config::new(&mclk, sercom, pads, freq);
//!     uart.set_baud(1.mhz(), BaudMode::Arithmetic(Oversampling::Bits16));
//!     uart.set_char_size::<NineBit>();
//!     uart.set_bit_order(BitOrder::LsbFirst);
//!     uart.set_stop_bits(StopBits::TwoBits);
//!     let uart = uart.enable();
//! ```
//!
//!
//! To be accepted as a [`ValidConfig`], the [`Config`] must have at least one
//! of `Rx` or `Tx` pads.
//!
//! ## [`CharSize`]
//!
//! The UART peripheral can be configured to use different character sizes. By
//! default, a [`Config`] is configured with an [`EightBit`] character size.
//! This can be changed through the [`char_size`](Config::char_size) method.
//! Changing the character normally also changes the [`Config`]'s type.
//! Alternatively, you can also use a [`DynCharSize`] through the
//! [`dyn_char_size`](Config::dyn_char_size) method. This enables you to
//! dynamically change the character size on the fly through the
//! [`set_dyn_char_size`](Config::set_dyn_char_size) method when calling
//! [`reconfigure`](Uart::reconfigure).
//!
//! ## Reading the current configuration
//!
//! It is possible to read the current configuration by using the getter methods
//! provided: for example [`get_baud`](Config::get_baud),
//! [`get_stop_bits`](Config::get_stop_bits), etc.
//!
//! # [`Uart`] and capabilities
//!
//! [`Uart`] structs can only be created from a [`Config`]. They have two type
//! parameters: the first one represents the underlying [`Config`], while the
//! second represents the [`Uart`]'s capabilities. The second type parameter can
//! be one of:
//!
//! * [`Rx`] or [`RxDuplex`]: Can perform receive transactions
//! * [`Tx`] or [`TxDuplex`]: Can perform transmit transactions
//! * [`Duplex`]: UART configured as duplex that can perform receive and
//!   transmit transactions. Additionally, the [`split`] method can be
//!  called to return a `Uart<C, RxDuplex>, Uart<C, TxDuplex>)` tuple. See the
//! [Splitting](self#Splitting) section for more information.
//!
//! The nature of the underlying [`Pads`] contained inside [`Config`] determines
//! the type returned by a call to [`enable`]. If the pads only have a `TX` pin
//! specified, then [`enable`] will return a `Uart<C, Tx>`. Similarly, If the
//! pads only have a `RX` pin specified, then [`enable`] will return a `Uart<C,
//! Rx>`. Finally, if both `RX` and `TX` pins are specified, then [`enable`]
//! will return a `Uart<C, Duplex>`, which can be further split into a `Uart<C,
//! RxDuplex>` and a `Uart<C, TxDuplex>`.
//!
//! ```
//! use atsamd_hal::gpio::{PA08, PA09};
//! use atsamd_hal::sercom::{Sercom0, uart};
//! use atsamd_hal::sercom::uart::NineBit;
//! use atsamd_hal::typelevel::NoneT;
//!
//! // Assuming SAMD21 or SAMx5x
//! type Pads = uart::PadsFromIds<Sercom0, PA08, NoneT, PA09>;
//! type Config = uart::Config<Pads, NineBit>;
//! type UartRx = uart::Uart<Config, RxDuplex>;
//! type UartTx = uart::UartTx<Config, RxDuples>;
//! ```
//!
//! Only the [`Uart`] struct can actually perform
//! transactions. To do so, use the embedded HAL traits, like
//! [`serial::Read`] and [`serial::Write`].
//!
//! ```
//! use nb::block;
//! use embedded_hal::serial::Write;
//!
//! block!(uart_tx.write(0x0fe));
//! ```
//!
//! # UART flow control (CTS/RTS)
//!
//! This module supports CTS and RTS pins.
//!
//! The `RTS` pin is a fully hardware-controlled output pin that gets deasserted
//! when:
//!
//! * The USART receiver is disabled;
//! * The USART's RX buffer is full.
//!
//! The `CTS` pin is an input pin that provides an interrupt when a change
//! (rising or falling edge) is detected on the corresponding Pad. This
//! interrupt, `CTSIC`, can be enabled with the
//! [`enable_ctsic`](Uart::enable_ctsic) method only when the corresponding
//! [`Config`] has a `CTS` pad specified. The
//! [`disable_ctsic`](Uart::disable_ctsic) and
//! [`clear_ctsic`](Uart::clear_ctsic) methods are also available under the same
//! conditions. [This application note](https://www.silabs.com/documents/public/application-notes/an0059.0-uart-flow-control.pdf)
//! provides more information about UART hardware flow control.
//!
//! # Splitting
//!
//! A `Uart<C, Duplex>` can be split into its [`RxDuplex`] and [`TxDuplex`]
//! constituents:
//!
//! ```
//! use atsamd_hal::sercom::uart::Uart;
//! // Assume uart is a Uart<C, Duplex>
//! let (rx, tx) = uart.split();
//! ```
//!
//! # Joining
//!
//! When a `Uart<C, Duplex>` has been split into its [`RxDuplex`] and
//! [`TxDuplex`] parts, these parts can be joined back into a `Uart<C, Duplex>`
//! by calling the [`join`] function for `Uart<C, Duplex>`. It takes a `Uart<C,
//! RxDuplex>` and a `Uart<C, TxDuplex>` and moves them into a full [`Duplex`]
//! [`Uart`].
//!
//! ```
//! use atsamd_hal::sercom::uart::Uart;
//!
//! // Assume rx is a Uart<C, RxDuplex> and tx is a Uart<C, TxDuplex>
//! let uart = Uart::join(rx, tx);
//! // uart is now a Uart<C, Duplex>
//! ```
//!
//! The [`AsMut<Uart<C, Duplex>>`] trait is also implemented for `(&mut Uart<C,
//! RxDuplex>, &mut Uart<C, TxDuplex>)`. This is useful if you need an `&mut
//! Uart<C, Duplex>` but you only have a pair of `&mut Uart<C, RxDuplex>` and
//! `&mut Uart<C, TxDuplex>`. This can be leveraged to use the [`reconfigure`]
//! method when all you have is a pair of mutable references to the [`RxDuplex`]
//! and [`TxDuplex`] halves.
//!
//! ```
//! use atsamd_hal::sercom::uart::Uart;
//! use atsamd_hal::time::*;
//!
//! // Assume rx is a Uart<C, RxDuplex> and tx is a Uart<C, TxDuplex>
//!
//! // Reconfigure peripheral from mutable references to RxDuplex
//! // and TxDuplex halves
//! (&mut rx, &mut tx).as_mut().reconfigure(|c| c.set_run_in_standby(false));
//! ```
//!
//! # Reading the current configuration
//!
//! The `AsRef<Config<P, C>>` trait is implemented for `Uart<Config<P, C>, D>`.
//! This means you can use the `get_` methods implemented for `Config`, since
//! they take an `&self` argument.
//!
//! ```
//! // Assume uart is a Uart<C, D>
//! let (baud, baud_mode) = uart.as_ref().get_baud();
//! ```
//!
//! # Disabling and reconfiguring
//!
//! Some methods, such as [`disable`] and [`reconfigure`], need to operate on
//! all parts of a UART at once. In practice, this means that these methods
//! operate on the type that was returned by [`enable`]. This can be `Uart<C,
//! Rx>`, `Uart<C, Tx>`, or `Uart<C, Duplex>`, depending on how the
//! peripheral was configured.
//!
//! The [`reconfigure`] method gives out an `&mut Config` reference, which can
//! then use the `set_*` methods.
//!
//! ```
//! use atsamd_hal::sercom::uart::Uart;
//! use atsamd_hal::time::*;
//!
//! // Assume config is a valid Duplex UART Config struct
//! let (rx, tx)= config.enable().split();
//!
//! // Send/receive data with tx/rx halves...
//!
//! // If the UART peripheral is configured in Duplex mode,
//! // the two constituting halves need to be joined back into
//! // a Uart<C, Duplex> before calling disable()
//! let uart = Uart::join(rx, tx);
//!
//! // Reconfigure UART peripheral
//! uart.reconfigure(|c| c.set_run_in_standby(false));
//!
//! // Disable UART peripheral
//! let config = uart.disable();
//! ```
//!
//! # Non-supported advanced features
//!
//! * Synchronous mode (USART) is not supported
//! * LIN mode is not supported (SAMx5x)
//! * 32-bit extension mode is not supported (SAMx5x). If you need to transfer
//!   slices, consider using the DMA methods instead. The `dma` Cargo feature
//!   must be enabled.
//!
//! [`enable`]: Config::enable
//! [`disable`]: Uart::disable
//! [`reconfigure`]: Uart::reconfigure
//! [`bsp_pins`]: crate::bsp_pins
//! [`Pin`]: crate::gpio::pin::Pin
//! [`Pin`]: crate::gpio::pin::Pin
//! [`PinId`]: crate::gpio::pin::PinId
//! [`PinMode`]: crate::gpio::pin::PinMode
//! [`split`]: Uart::split
//! [`join`]: Uart::join
//! [`NoneT`]: crate::typelevel::NoneT
//! [`serial::Write`]: embedded_hal::serial::Write
//! [`serial::Read`]: embedded_hal::serial::Read
#![cfg_attr(
    feature = "dma",
    doc = "
# Using UART with DMA

This HAL includes support for DMA-enabled UART transfers. [`Uart`]
implements the DMAC [`Buffer`]
trait. The provided [`send_with_dma`] and
[`receive_with_dma`] build and begin a
[`dmac::Transfer`], thus starting the UART
in a non-blocking way. Optionally, interrupts can be enabled on the provided
[`Channel`]. Note that the `dma` feature must
be enabled. Please refer to the [`dmac`](crate::dmac) module-level
documentation for more information.

```
// Assume channel0 and channel1 are configured `dmac::Channel`s,
// rx is a Uart<C, RxDuplex>, and tx is a Uart<C, TxDuplex>.

/// Create data to send
let tx_buffer: [u8; 50] = [0xff; 50];
let rx_buffer: [u8; 100] = [0xab; 100];

// Launch transmit transfer
let tx_dma = tx.send_with_dma(&mut tx_buffer, channel0, |_| {});

// Launch receive transfer
let rx_dma = rx.receive_with_dma(&mut rx_buffer, channel1, |_| {});

// Wait for transfers to complete and reclaim resources
let (chan0, tx_buffer, tx) = tx_dma.wait();
let (chan1, rx, rx_buffer) = rx_dma.wait();
```

[`Buffer`]: crate::dmac::transfer::Buffer
[`send_with_dma`]: Uart::send_with_dma
[`receive_with_dma`]: Uart::receive_with_dma
[`dmac::Transfer`]: crate::dmac::Transfer
[`Channel`]: crate::dmac::channel::Channel
[`dmac`]: crate::dmac

"
)]
//! # `async` operation
//!
//! When the `async` Cargo feature is enabled, a [`Uart`] can be used for
//! `async` operations. Configuring a [`Uart`] in async mode is relatively
//! simple:
//!
//! * Bind the corresponding `SERCOM` interrupt source to the UART
//!   [`InterruptHandler`] (refer to the module-level [`async_hal`]
//!   documentation for more information).
//! * Turn a previously configured [`Uart`] into a [`UartFuture`] by calling
//!   [`Uart::into_future`]
//! * Optionally, add DMA channels to RX, TX or both using
//!   [`UartFuture::with_rx_dma_channel`] and
//!   [`UartFuture::with_tx_dma_channel`]. The API is exactly the same whether
//!   DMA channels are used or not.
//! * Use the provided async methods for reading or writing to the UART
//!   peripheral.
//!
//! `UartFuture` implements `AsRef<Uart>` and `AsMut<Uart>` so
//! that it can be reconfigured using the regular [`Uart`] methods. It also
//! exposes a [`split`](UartFuture::split) method to split it into its RX and TX
//! parts.
//!
//! [`async_hal`]: crate::async_hal

use atsamd_hal_macros::{hal_cfg, hal_module};

#[hal_module(
    any("sercom0-d11", "sercom0-d21") => "uart/pads_thumbv6m.rs",
    "sercom0-d5x" => "uart/pads_thumbv7em.rs",
)]
mod pads {}

pub use pads::*;

mod reg;
use reg::Registers;

mod charsize;
pub use charsize::*;

mod flags;
pub use flags::*;

mod config;
pub use config::*;

pub mod impl_ehal;

<<<<<<< HEAD
#[cfg(feature = "async")]
mod async_api;
#[cfg(feature = "async")]
pub use async_api::*;

use crate::{sercom::*, typelevel::Sealed};
use core::{convert::TryInto, marker::PhantomData};
=======
use crate::{sercom::pad::SomePad, typelevel::Sealed};
use core::marker::PhantomData;
>>>>>>> ecf2f583
use num_traits::AsPrimitive;

/// Size of the SERCOM's `DATA` register
#[hal_cfg(any("sercom0-d11", "sercom0-d21"))]
pub type DataReg = u16;

/// Size of the SERCOM's `DATA` register
#[hal_cfg("sercom0-d5x")]
pub type DataReg = u32;

//=============================================================================
// Stop bits, parity, baud rate, bit order
//=============================================================================

/// Number of stop bits in a UART frame
#[derive(Debug, Clone, Copy)]
pub enum StopBits {
    /// 1 stop bit
    OneBit,
    /// 2 stop bits
    TwoBits,
}

/// Parity setting of a UART frame
#[repr(u8)]
#[derive(Debug, Clone, Copy)]
pub enum Parity {
    /// No parity
    None,
    /// Even parity
    Even,
    /// Odd parity
    Odd,
}

/// Bit order of a UART frame
#[repr(u8)]
#[derive(Debug, Clone, Copy)]
pub enum BitOrder {
    /// MSB-first
    MsbFirst,
    /// LSB-first
    LsbFirst,
}

/// Baudrate oversampling values
///
/// *NOTE* 3x oversampling has been intentionally left out
#[repr(u8)]
#[derive(Debug, Clone, Copy)]
pub enum Oversampling {
    // 3 samples per bit
    // Bits3 = 3,
    /// 8 samples per bit
    Bits8 = 8,
    /// 16 samples per bit
    Bits16 = 16,
}

/// Baudrate calculation in asynchronous mode
#[derive(Debug, Clone, Copy)]
pub enum BaudMode {
    /// Asynchronous arithmetic baud calculation
    Arithmetic(Oversampling),
    /// Asynchronous fractional baud calculation
    Fractional(Oversampling),
}

//=============================================================================
// Capability
//=============================================================================

/// Type-level `enum` representing the capabilities of a UART peripheral
pub trait Capability: Sealed {
    /// Available interrupt flags for the specified capability
    const FLAG_MASK: u8;
    /// Available status flags for the specified capability
    const STATUS_MASK: u16;
    /// Enable `CTRLA.RXEN` field?
    const RXEN: bool;
    /// Enable `CTRLA.TXEN` field?
    const TXEN: bool;
}

/// Type-level enum representing a UART that can transmit
pub trait Transmit: Capability {}

/// Type-level enum representing a UART that can receive
pub trait Receive: Capability {}

/// Type-level enum representing a UART that has transmit or receive
/// capability, but not both
pub trait Simplex: Capability {}

/// Type-level enum representing a UART that is *not* half of a split
/// [`Duplex`]
pub trait SingleOwner: Capability {}

/// Marker type representing a UART that has both transmit and receive
/// capability
pub enum Duplex {}
impl Sealed for Duplex {}
impl Capability for Duplex {
    // All flags are valid for a Duplex UART
    const FLAG_MASK: u8 = DUPLEX_FLAG_MASK;

    // All status flags are valid for a Duplex UART
    const STATUS_MASK: u16 = DUPLEX_STATUS_MASK;

    const RXEN: bool = true;
    const TXEN: bool = true;
}
impl Receive for Duplex {}
impl Transmit for Duplex {}
impl SingleOwner for Duplex {}

/// Marker type representing a UART that can only receive
pub enum Rx {}
impl Sealed for Rx {}
impl Capability for Rx {
    // Available interrupt flags for a RX half-UART
    const FLAG_MASK: u8 = RX_FLAG_MASK;

    // Available status flags for a RX half-UART
    const STATUS_MASK: u16 = RX_STATUS_MASK;

    const RXEN: bool = true;
    const TXEN: bool = false;
}
impl Receive for Rx {}
impl Simplex for Rx {}
impl SingleOwner for Rx {}

/// Marker type representing a UART that can only transmit
pub enum Tx {}
impl Sealed for Tx {}
impl Capability for Tx {
    // Available interrupt flags for a TX half-UART
    const FLAG_MASK: u8 = TX_FLAG_MASK;

    // There are no settable/clearable status flags for TX half-UARTs
    const STATUS_MASK: u16 = 0;

    const RXEN: bool = false;
    const TXEN: bool = true;
}
impl Transmit for Tx {}
impl Simplex for Tx {}
impl SingleOwner for Tx {}

/// Marker type representing the Rx half of a  [`Duplex`] UART
pub enum RxDuplex {}
impl Sealed for RxDuplex {}
impl Capability for RxDuplex {
    // Available interrupt flags for a RX half-UART
    const FLAG_MASK: u8 = RX_FLAG_MASK;

    // Available status flags for a RX half-UART
    const STATUS_MASK: u16 = RX_STATUS_MASK;

    const RXEN: bool = true;
    const TXEN: bool = false;
}
impl Receive for RxDuplex {}

/// Marker type representing a the Tx half of a [`Duplex`] UART
pub enum TxDuplex {}
impl Sealed for TxDuplex {}
impl Capability for TxDuplex {
    // Available interrupt flags for a TX half-UART
    const FLAG_MASK: u8 = TX_FLAG_MASK;

    // There are no settable/clearable status flags for TX half-UARTs
    const STATUS_MASK: u16 = 0;

    const RXEN: bool = false;
    const TXEN: bool = true;
}

impl Transmit for TxDuplex {}

//=============================================================================
// Uart
//=============================================================================

/// Abstraction over a UART peripheral, allowing to perform UART transactions.
/// The second type parameter, `D`, denotes what the struct's [`Capability`] is.
///
/// * [`Rx`] or [`RxDuplex`]: Can perform receive transactions
/// * [`Tx`] or [`TxDuplex`]: Can perform transmit transactions
/// * [`Duplex`]: Can perform receive and transmit transactions. Additionally,
///   you can call [`split`](Uart::split) to return a `(Uart<C, RxDuplex>,
///   Uart<C, TxDuplex>)` tuple.
pub struct Uart<C, D>
where
    C: ValidConfig,
    D: Capability,
{
    config: C,
    capability: PhantomData<D>,
}

impl<C, D> Uart<C, D>
where
    C: ValidConfig,
    D: Capability,
{
    /// Obtain a pointer to the `DATA` register. Necessary for DMA transfers.
    #[cfg(feature = "dma")]
    #[inline]
    pub(crate) fn data_ptr(&self) -> *mut C::Word {
        self.config.as_ref().registers.data_ptr()
    }

    /// Helper method to remove the interrupt flags not pertinent to `Self`'s
    /// `Capability`
    #[inline]
    fn capability_flags(flags: Flags) -> Flags {
        flags & unsafe { Flags::from_bits_unchecked(D::FLAG_MASK) }
    }

    /// Helper method to remove the status flags not pertinent to `Self`'s
    /// `Capability`
    #[inline]
    fn capability_status(status: Status) -> Status {
        status & unsafe { Status::from_bits_unchecked(D::STATUS_MASK) }
    }

    /// Read the interrupt flags
    #[inline]
    pub fn read_flags(&self) -> Flags {
        self.config.as_ref().registers.read_flags()
    }

    /// Clear interrupt status flags
    ///
    /// Setting the `ERROR`, `RXBRK`, `CTSIC`, `RXS`, or `TXC` flag will clear
    /// the interrupts. This function has no effect on the `DRE` or
    /// `RXC` flags.
    ///
    /// Note that only the flags pertinent to `Self`'s [`Capability`]
    /// will be cleared. The other flags will be **SILENTLY IGNORED**.
    ///
    /// * Available flags for [`Receive`] capability: `RXC`, `RXS`, `RXBRK` and
    ///   `ERROR`
    /// * Available flags for [`Transmit`] capability: `DRE` and `TXC`.
    ///   **Note**: The `CTSIC` flag can only be cleared if a `CTS` Pad was
    ///   specified in the [`Config`] via the [`clear_ctsic`](Uart::clear_ctsic)
    ///   method.
    /// * Since [`Duplex`] [`Uart`]s are [`Receive`] + [`Transmit`] they have
    ///   all flags available.
    ///
    /// **Warning:** The implementation of of
    /// [`Write::flush`](embedded_hal::serial::Write::flush) waits on and
    /// clears the `TXC` flag. Manually clearing this flag could cause it to
    /// hang indefinitely.
    #[inline]
    pub fn clear_flags(&mut self, flags: Flags) {
        // Remove flags not pertinent to Self's Capability
        let flags = Self::capability_flags(flags);
        self.config.as_mut().registers.clear_flags(flags);
    }

    /// Enable interrupts for the specified flags.
    ///
    /// Note that only the flags pertinent to `Self`'s [`Capability`]
    /// will be cleared. The other flags will be **SILENTLY IGNORED**.
    ///
    /// * Available flags for [`Receive`] capability: `RXC`, `RXS`, `RXBRK` and
    ///   `ERROR`
    /// * Available flags for [`Transmit`] capability: `DRE` and `TXC`.
    ///   **Note**: The `CTSIC` interrupt can only be enabled if a `CTS` Pad was
    ///   specified in the [`Config`] via the
    ///   [`enable_ctsic`](Uart::enable_ctsic) method.
    /// * Since [`Duplex`] [`Uart`]s are [`Receive`] + [`Transmit`] they have
    ///   all flags available.
    #[inline]
    pub fn enable_interrupts(&mut self, flags: Flags) {
        // Remove flags not pertinent to Self's Capability
        let flags = Self::capability_flags(flags);
        self.config.as_mut().registers.enable_interrupts(flags);
    }

    /// Disable interrupts for the specified flags.
    ///
    /// Note that only the flags pertinent to `Self`'s [`Capability`]
    /// will be cleared. The other flags will be **SILENTLY IGNORED**
    ///
    /// * Available flags for [`Receive`] capability: `RXC`, `RXS`, `RXBRK` and
    ///   `ERROR`
    /// * Available flags for [`Transmit`] capability: `DRE` and `TXC`.
    ///   **Note**: The `CTSIC` interrupt can only be disabled if a `CTS` Pad
    ///   was specified in the [`Config`] via the
    ///   [`disable_ctsic`](Uart::disable_ctsic) method.
    /// * Since [`Duplex`] [`Uart`]s are [`Receive`] + [`Transmit`] they have
    ///   all flags available.
    #[inline]
    pub fn disable_interrupts(&mut self, flags: Flags) {
        // Remove flags not pertinent to Self's Capability
        let flags = Self::capability_flags(flags);
        self.config.as_mut().registers.disable_interrupts(flags);
    }

    /// Read the status flags
    #[inline]
    pub fn read_status(&self) -> Status {
        self.config.as_ref().registers.read_status()
    }

    /// Clear the status flags
    ///
    /// Note that only the status flags pertinent to `Self`'s [`Capability`]
    /// will be cleared. The other stattus flags will be **SILENTLY IGNORED**.
    ///
    /// * Available status flags for [`Receive`] capability: `PERR`, `FERR`,
    ///   `BUFOVF`, `ISF` and `COLL`
    /// * [`Transmit`]-only [`Uart`]s have no clearable status flags.
    /// * Since [`Duplex`] [`Uart`]s are [`Receive`] + [`Transmit`] they have
    ///   all status flags available.
    #[inline]
    pub fn clear_status(&mut self, status: Status) {
        // Remove status flags not pertinent to Self's Capability
        let flags = Self::capability_status(status);
        self.config.as_mut().registers.clear_status(flags);
    }

    #[inline]
    pub(super) fn _reconfigure<F>(&mut self, update: F)
    where
        F: FnOnce(&mut SpecificConfig<C>),
    {
        self.config.as_mut().registers.enable_peripheral(false);
        update(self.config.as_mut());
        self.config.as_mut().registers.enable_peripheral(true);
    }
}

impl<C, D> Uart<C, D>
where
    C: ValidConfig,
    <C::Pads as PadSet>::Cts: SomePad,
    D: Transmit,
{
    /// Clear the `CTSIC` interrupt flag
    #[inline]
    pub fn clear_ctsic(&mut self) {
        let bit = CTSIC;
        self.config
            .as_mut()
            .registers
            .clear_flags(unsafe { Flags::from_bits_unchecked(bit) });
    }

    /// Enable the `CTSIC` interrupt
    #[inline]
    pub fn enable_ctsic(&mut self) {
        let bit = CTSIC;
        self.config
            .as_mut()
            .registers
            .enable_interrupts(unsafe { Flags::from_bits_unchecked(bit) });
    }

    /// Disable the `CTSIC` interrupt
    #[inline]
    pub fn disable_ctsic(&mut self) {
        let bit = CTSIC;
        self.config
            .as_mut()
            .registers
            .disable_interrupts(unsafe { Flags::from_bits_unchecked(bit) });
    }
}

impl<C, D> Uart<C, D>
where
    C: ValidConfig,
    D: Simplex,
{
    /// Disable the UART peripheral and return the underlying [`Config`]
    #[inline]
    pub fn disable(self) -> C {
        let mut config = self.config;
        config.as_mut().registers.disable();
        config
    }

    /// Reconfigure the UART.
    ///
    /// Calling this method will temporarily disable the SERCOM peripheral, as
    /// some registers are enable-protected. This may interrupt any ongoing
    /// transactions.
    ///
    /// ```
    /// use atsamd_hal::sercom::uart::{BaudMode, Oversampling, Uart};
    /// uart.reconfigure(|c| c.set_run_in_standby(false));
    /// ```
    #[inline]
    pub fn reconfigure<U>(&mut self, update: U)
    where
        U: FnOnce(&mut SpecificConfig<C>),
    {
        self._reconfigure(update);
    }
}

impl<C> Uart<C, Duplex>
where
    C: ValidConfig,
{
    /// Split the [`Uart`] into [`RxDuplex`] and [`TxDuplex`] halves
    #[inline]
    pub fn split(self) -> (Uart<C, RxDuplex>, Uart<C, TxDuplex>) {
        let config = unsafe { core::ptr::read(&self.config) };
        (
            Uart {
                config: self.config,
                capability: PhantomData,
            },
            Uart {
                config,
                capability: PhantomData,
            },
        )
    }

    /// Disable the UART peripheral and return the underlying [`Config`]
    #[inline]
    pub fn disable(self) -> C {
        let mut config = self.config;
        config.as_mut().registers.disable();
        config
    }

    /// Update the UART [`Config`]uration.
    ///
    /// Calling this method will temporarily disable the SERCOM peripheral, as
    /// some registers are enable-protected. This may interrupt any ongoing
    /// transactions.
    ///
    /// ```
    /// use atsamd_hal::sercom::uart::{BaudMode, Oversampling, Uart};
    /// uart.reconfigure(|c| c.set_run_in_standby(false));
    /// ```
    #[inline]
    pub fn reconfigure<F>(&mut self, update: F)
    where
        F: FnOnce(&mut SpecificConfig<C>),
    {
        self._reconfigure(update);
    }

    /// Join [`RxDuplex`] and [`TxDuplex`] halves back into a full `Uart<C,
    /// Duplex>`
    pub fn join(rx: Uart<C, RxDuplex>, _tx: Uart<C, TxDuplex>) -> Self {
        Self {
            config: rx.config,
            capability: PhantomData,
        }
    }
}

impl<C: ValidConfig> AsMut<Uart<C, Duplex>> for (&mut Uart<C, RxDuplex>, &mut Uart<C, TxDuplex>) {
    #[inline]
    fn as_mut(&mut self) -> &mut Uart<C, Duplex> {
        // SAFETY: Pointer casting &mut Uart<C, RxDuplex> into &mut
        // Uart<C, Duplex> should be safe as long as RxDuplex and Duplex
        // both only have one nonzero-sized field.
        unsafe { &mut *(self.0 as *mut _ as *mut Uart<C, Duplex>) }
    }
}

impl<C, D> AsRef<SpecificConfig<C>> for Uart<C, D>
where
    C: ValidConfig,
    D: Capability,
{
    #[inline]
    fn as_ref(&self) -> &SpecificConfig<C> {
        self.config.as_ref()
    }
}

//=============================================================================
// Rx/Tx specific functionality
//=============================================================================

impl<C, D> Uart<C, D>
where
    C: ValidConfig,
    D: Receive,
    DataReg: AsPrimitive<C::Word>,
{
    /// Read from the DATA register
    ///
    /// # Safety
    ///
    /// Reading from the data register directly is `unsafe`, because it will
    /// clear the RXC flag, which could break assumptions made elsewhere in
    /// this module.
    #[inline]
    pub unsafe fn read_data(&mut self) -> DataReg {
        self.config.as_mut().registers.read_data()
    }

    /// Read the status register and convert into a [`Result`]
    /// containing the corresponding [`Flags`] or [`Error`]
    #[inline]
    fn read_flags_errors(&self) -> Result<Flags, Error> {
        self.read_status().try_into()?;
        Ok(self.read_flags())
    }

    /// Flush the RX buffer and clear RX errors.
    ///
    /// **Note**: The datasheet states that disabling the receiver (RXEN) clears
    /// the RX buffer, and clears the BUFOVF, PERR and FERR bits.
    /// However, in practice, it seems like BUFOVF errors still pop
    /// up after a disable/enable cycle of the receiver, then immediately begin
    /// reading bytes from the DATA register. Instead, this method uses a
    /// workaround, which reads a few bytes to clear the RX buffer (3 bytes
    /// seems to be the trick), then manually clear the error bits.
    #[inline]
    pub fn flush_rx_buffer(&mut self) {
        // TODO Is this a hardware bug???

        // usart.ctrlb.modify(|_, w| w.rxen().clear_bit());
        // while usart.syncbusy.read().ctrlb().bit() ||
        // usart.ctrlb.read().rxen().bit_is_set() {}

        // usart.ctrlb.modify(|_, w| w.rxen().set_bit());
        // while usart.syncbusy.read().ctrlb().bit() ||
        // usart.ctrlb.read().rxen().bit_is_clear() {}

        for _ in 0..=2 {
            let _data = unsafe { self.config.as_mut().registers.read_data() };
        }

        // Clear all errors
        self.clear_status(
            Status::BUFOVF | Status::FERR | Status::PERR | Status::ISF | Status::COLL,
        );
    }
}

impl<C, D> Uart<C, D>
where
    C: ValidConfig,
    D: Transmit,
{
    /// Write to the DATA register
    ///
    /// # Safety
    ///
    /// Writing to the data register directly is `unsafe`, because it will clear
    /// the DRE flag, which could break assumptions made elsewhere in this
    /// module.
    #[inline]
    pub unsafe fn write_data(&mut self, data: DataReg) {
        self.config.as_mut().registers.write_data(data);
    }
}<|MERGE_RESOLUTION|>--- conflicted
+++ resolved
@@ -430,18 +430,13 @@
 
 pub mod impl_ehal;
 
-<<<<<<< HEAD
 #[cfg(feature = "async")]
 mod async_api;
 #[cfg(feature = "async")]
 pub use async_api::*;
 
-use crate::{sercom::*, typelevel::Sealed};
-use core::{convert::TryInto, marker::PhantomData};
-=======
 use crate::{sercom::pad::SomePad, typelevel::Sealed};
 use core::marker::PhantomData;
->>>>>>> ecf2f583
 use num_traits::AsPrimitive;
 
 /// Size of the SERCOM's `DATA` register
