--- conflicted
+++ resolved
@@ -1,24 +1,10 @@
 //! [`embedded-hal`] trait implementations for [`I2c`]s
 
 use super::{config::AnyConfig, flags::Error, I2c};
-<<<<<<< HEAD
-use crate::ehal::i2c::{self, ErrorKind, ErrorType};
-
-impl crate::ehal::i2c::Error for Error {
-    // _ pattern reachable when "dma" feature enabled.
-    #[allow(unreachable_patterns)]
-    fn kind(&self) -> ErrorKind {
-        use i2c::NoAcknowledgeSource;
-        match self {
-            Error::ArbitrationLost => ErrorKind::ArbitrationLoss,
-            Error::BusError => ErrorKind::Bus,
-            Error::LengthError | Error::Timeout => ErrorKind::Overrun,
-            Error::Nack => ErrorKind::NoAcknowledge(NoAcknowledgeSource::Unknown),
-            _ => ErrorKind::Other,
-=======
 use crate::ehal::i2c::{self, ErrorKind, ErrorType, NoAcknowledgeSource};
 
 impl i2c::Error for Error {
+    #[allow(unreachable_patterns)]
     fn kind(&self) -> ErrorKind {
         match self {
             Error::BusError => ErrorKind::Bus,
@@ -26,7 +12,8 @@
             Error::LengthError => ErrorKind::Other,
             Error::Nack => ErrorKind::NoAcknowledge(NoAcknowledgeSource::Unknown),
             Error::Timeout => ErrorKind::Other,
->>>>>>> 3847d0fa
+            // _ pattern reachable when "dma" feature enabled.
+            _ => ErrorKind::Other,
         }
     }
 }
