--- conflicted
+++ resolved
@@ -1,11 +1,9 @@
 # Unreleased
 
-<<<<<<< HEAD
 - Add async examples and update examples to match new HAL APIs
-=======
+
 # v0.13.0
 
->>>>>>> 8ee27d11
 - Implement `embedded-hal` `1.0` for GPIO, SPI, I2C, UART and fix examples
 - Update the PACs to svd2rust 0.30.2.
 
